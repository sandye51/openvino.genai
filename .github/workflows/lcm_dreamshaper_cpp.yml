name: lcm_dreamshaper

on:
  workflow_dispatch:
  pull_request:
  merge_group:
  push:
    branches:
      - master
      - 'releases/**'

permissions: read-all  # Required by https://github.com/ossf/scorecard/blob/e23b8ad91fd6a64a0a971ca4fc0a4d1650725615/docs/checks.md#token-permissions

env:
  WORKING_DIRECTORY: "./image_generation/lcm_dreamshaper_v7/cpp/"
  PYTHON_VERSION: '3.8'
  LINUX_OV_ARCHIVE_URL: https://storage.openvinotoolkit.org/repositories/openvino/packages/nightly/2024.5.0-16570-19eb02fe60b/l_openvino_toolkit_ubuntu20_2024.5.0.dev20240830_x86_64.tgz
  WINDOWS_OV_ARCHIVE_URL: https://storage.openvinotoolkit.org/repositories/openvino/packages/nightly/2024.5.0-16570-19eb02fe60b/w_openvino_toolkit_windows_2024.5.0.dev20240830_x86_64.zip
  OV_INSTALL_DIR: ${{ github.workspace }}/ov

concurrency:
  group: ${{ github.workflow }}-${{ github.ref }}
  cancel-in-progress: true

jobs:
  lcm_dreamshaper_v7_cpp-linux:
    runs-on: ubuntu-20.04
    defaults:
      run:
        shell: bash -l {0}
    steps:
      - uses: actions/checkout@v4
        with:
          submodules: recursive

      - name: Download OpenVINO archive
        run: |
          wget ${{ env.LINUX_OV_ARCHIVE_URL}} --progress=bar:force:noscroll -O openvino_package.tar.gz
          mkdir ${{ env.OV_INSTALL_DIR }}
          tar -xzf openvino_package.tar.gz -C ${{ env.OV_INSTALL_DIR }} --strip-components=1

      - name: Build app
        working-directory: ${{ env.WORKING_DIRECTORY }}
        run: |
          source ${{ env.OV_INSTALL_DIR }}/setupvars.sh
          cmake -DCMAKE_BUILD_TYPE=Release -S ./ -B ./build/
          cmake --build ./build/ --config Release --parallel

      - name: Setup Python ${{ env.PYTHON_VERSION }}
        uses: actions/setup-python@v5
        with:
          python-version: ${{ env.PYTHON_VERSION }}
          cache: 'pip'

      - name: Create virtual environment
        working-directory: ${{ env.WORKING_DIRECTORY }}
        run: python3 -m venv openvino_lcm_cpp

      - name: Install python dependencies
        working-directory: ${{ env.WORKING_DIRECTORY }}
        run: |
          source openvino_lcm_cpp/bin/activate
          python -m pip install ../../../thirdparty/openvino_tokenizers/[transformers] --pre --extra-index-url https://storage.openvinotoolkit.org/simple/wheels/nightly
          python -m pip install -r ../../requirements.txt --pre --extra-index-url https://storage.openvinotoolkit.org/simple/wheels/nightly

      - name: Download and convert model and tokenizer
        working-directory: ${{ env.WORKING_DIRECTORY }}
        run: |
          source openvino_lcm_cpp/bin/activate
          optimum-cli export openvino --model SimianLuo/LCM_Dreamshaper_v7 models/lcm_dreamshaper_v7/FP16

<<<<<<< HEAD
      - name: Build app
        working-directory: ${{ env.WORKING_DIRECTORY }}
        run: |
          source ${{ env.OV_INSTALL_DIR }}/setupvars.sh
          cmake -DCMAKE_BUILD_TYPE=Release -S ./ -B ./build/
          cmake --build ./build/ --config Release --parallel

=======
>>>>>>> a722f8dc
      - name: Run app
        working-directory: ${{ env.WORKING_DIRECTORY }}
        run: |
          source ${{ env.OV_INSTALL_DIR }}/setupvars.sh
          ./build/lcm_dreamshaper

  lcm_dreamshaper_v7_cpp-windows:
    runs-on: windows-latest
    defaults:
      run:
        shell: pwsh
    steps:
      - uses: actions/checkout@v4
        with:
          submodules: recursive

      - name: Download OpenVINO archive
        run: |
          mkdir ${{ env.OV_INSTALL_DIR }}
          pushd ${{ env.OV_INSTALL_DIR }}
            Invoke-WebRequest "${{ env.WINDOWS_OV_ARCHIVE_URL}}" -OutFile "openvino_package.zip"
            Expand-Archive openvino_package.zip -DestinationPath ./tmp
            mv ./tmp/*/* .
          popd

      - name: Build app
        working-directory: ${{ env.WORKING_DIRECTORY }}
        run: |
          . "${{ env.OV_INSTALL_DIR }}/setupvars.ps1"
          cmake -DCMAKE_BUILD_TYPE=Release -S ./ -B ./build/
          cmake --build ./build/ --config Release --parallel

      - name: Setup Python ${{ env.PYTHON_VERSION }}
        uses: actions/setup-python@v5
        with:
          python-version: ${{ env.PYTHON_VERSION }}
          cache: 'pip'

      - name: Create virtual environment
        working-directory: ${{ env.WORKING_DIRECTORY }}
        run: python -m venv openvino_lcm_cpp

      - name: Install python dependencies
        working-directory: ${{ env.WORKING_DIRECTORY }}
        run: |
          . "./openvino_lcm_cpp/Scripts/Activate.ps1"
          python -m pip install ../../../thirdparty/openvino_tokenizers/[transformers] --pre --extra-index-url https://storage.openvinotoolkit.org/simple/wheels/nightly
          python -m pip install -r ../../requirements.txt --pre --extra-index-url https://storage.openvinotoolkit.org/simple/wheels/nightly

      - name: Download and convert model and tokenizer
        working-directory: ${{ env.WORKING_DIRECTORY }}
        run: |
          . "./openvino_lcm_cpp/Scripts/Activate.ps1"
          optimum-cli export openvino --model SimianLuo/LCM_Dreamshaper_v7 models/lcm_dreamshaper_v7/FP16

<<<<<<< HEAD
      - name: Build app
        working-directory: ${{ env.WORKING_DIRECTORY }}
        run: |
          . "${{ env.OV_INSTALL_DIR }}/setupvars.ps1"
          cmake -DCMAKE_BUILD_TYPE=Release -S ./ -B ./build/
          cmake --build ./build/ --config Release --parallel

=======
>>>>>>> a722f8dc
      - name: Run app
        working-directory: ${{ env.WORKING_DIRECTORY }}
        run: |
          . "${{ env.OV_INSTALL_DIR }}/setupvars.ps1"
          ./build/Release/lcm_dreamshaper.exe -r --dynamic

  Overall_Status:
    name: ci/gha_overall_status_lcm
    needs: [lcm_dreamshaper_v7_cpp-linux, lcm_dreamshaper_v7_cpp-windows]
    if: ${{ always() }}
    runs-on: ubuntu-latest
    steps:
      - name: Check status of all jobs
        if: >-
          ${{
            contains(needs.*.result, 'failure') ||
            contains(needs.*.result, 'cancelled')
          }}
        run: exit 1<|MERGE_RESOLUTION|>--- conflicted
+++ resolved
@@ -69,16 +69,6 @@
           source openvino_lcm_cpp/bin/activate
           optimum-cli export openvino --model SimianLuo/LCM_Dreamshaper_v7 models/lcm_dreamshaper_v7/FP16
 
-<<<<<<< HEAD
-      - name: Build app
-        working-directory: ${{ env.WORKING_DIRECTORY }}
-        run: |
-          source ${{ env.OV_INSTALL_DIR }}/setupvars.sh
-          cmake -DCMAKE_BUILD_TYPE=Release -S ./ -B ./build/
-          cmake --build ./build/ --config Release --parallel
-
-=======
->>>>>>> a722f8dc
       - name: Run app
         working-directory: ${{ env.WORKING_DIRECTORY }}
         run: |
@@ -134,16 +124,6 @@
           . "./openvino_lcm_cpp/Scripts/Activate.ps1"
           optimum-cli export openvino --model SimianLuo/LCM_Dreamshaper_v7 models/lcm_dreamshaper_v7/FP16
 
-<<<<<<< HEAD
-      - name: Build app
-        working-directory: ${{ env.WORKING_DIRECTORY }}
-        run: |
-          . "${{ env.OV_INSTALL_DIR }}/setupvars.ps1"
-          cmake -DCMAKE_BUILD_TYPE=Release -S ./ -B ./build/
-          cmake --build ./build/ --config Release --parallel
-
-=======
->>>>>>> a722f8dc
       - name: Run app
         working-directory: ${{ env.WORKING_DIRECTORY }}
         run: |
