# Copyright (C) 2018-2024 Intel Corporation
# SPDX-License-Identifier: Apache-2.0
#

add_subdirectory(cpp/beam_search_causal_lm)
add_subdirectory(cpp/chat_sample)
add_subdirectory(cpp/continuous_batching_accuracy)
add_subdirectory(cpp/continuous_batching_benchmark)
add_subdirectory(cpp/greedy_causal_lm)
add_subdirectory(cpp/multinomial_causal_lm)
add_subdirectory(cpp/prompt_lookup_decoding_lm)
add_subdirectory(cpp/speculative_decoding_lm)
add_subdirectory(cpp/benchmark_genai)
<<<<<<< HEAD
add_subdirectory(cpp/stable_diffusion)
=======
add_subdirectory(cpp/whisper_speech_recognition)
>>>>>>> 7b81bcb0

install(FILES requirements.txt DESTINATION samples
        COMPONENT cpp_samples_genai)

install(DIRECTORY
            cpp/beam_search_causal_lm
            cpp/chat_sample
            cpp/greedy_causal_lm
            cpp/multinomial_causal_lm
            # Don't install prompt_lookup_decoding_lm and speculative_decoding_lm because they don't use openvino_genai library and arent verifyed yet.
            # Don't install continuous_batching_accuracy and continuous_batching_benchmark because they depend on json.
            cpp/stable_diffusion
        DESTINATION samples/cpp COMPONENT cpp_samples_genai)

install(DIRECTORY
            python/beam_search_causal_lm
            python/chat_sample
            python/greedy_causal_lm
            python/multinomial_causal_lm
            # python/stable_diffusion
        DESTINATION samples/python COMPONENT cpp_samples_genai
        USE_SOURCE_PERMISSIONS)<|MERGE_RESOLUTION|>--- conflicted
+++ resolved
@@ -11,11 +11,8 @@
 add_subdirectory(cpp/prompt_lookup_decoding_lm)
 add_subdirectory(cpp/speculative_decoding_lm)
 add_subdirectory(cpp/benchmark_genai)
-<<<<<<< HEAD
+add_subdirectory(cpp/whisper_speech_recognition)
 add_subdirectory(cpp/stable_diffusion)
-=======
-add_subdirectory(cpp/whisper_speech_recognition)
->>>>>>> 7b81bcb0
 
 install(FILES requirements.txt DESTINATION samples
         COMPONENT cpp_samples_genai)
@@ -27,6 +24,7 @@
             cpp/multinomial_causal_lm
             # Don't install prompt_lookup_decoding_lm and speculative_decoding_lm because they don't use openvino_genai library and arent verifyed yet.
             # Don't install continuous_batching_accuracy and continuous_batching_benchmark because they depend on json.
+            cpp/whisper_speech_recognition
             cpp/stable_diffusion
         DESTINATION samples/cpp COMPONENT cpp_samples_genai)
 
@@ -35,6 +33,7 @@
             python/chat_sample
             python/greedy_causal_lm
             python/multinomial_causal_lm
+            python/whisper_speech_recognition
             # python/stable_diffusion
         DESTINATION samples/python COMPONENT cpp_samples_genai
         USE_SOURCE_PERMISSIONS)